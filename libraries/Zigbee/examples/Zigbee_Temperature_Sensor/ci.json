{
<<<<<<< HEAD
  "fqbn": {
    "esp32c6": [
      "espressif:esp32:esp32c6:PartitionScheme=zigbee,ZigbeeMode=ed"
    ],
    "esp32h2": [
      "espressif:esp32:esp32h2:PartitionScheme=zigbee,ZigbeeMode=ed"
    ]
  },
=======
  "fqbn_append": "PartitionScheme=zigbee,ZigbeeMode=ed",
>>>>>>> 8ce5f775
  "requires": [
    "CONFIG_SOC_IEEE802154_SUPPORTED=y"
  ]
}<|MERGE_RESOLUTION|>--- conflicted
+++ resolved
@@ -1,16 +1,5 @@
 {
-<<<<<<< HEAD
-  "fqbn": {
-    "esp32c6": [
-      "espressif:esp32:esp32c6:PartitionScheme=zigbee,ZigbeeMode=ed"
-    ],
-    "esp32h2": [
-      "espressif:esp32:esp32h2:PartitionScheme=zigbee,ZigbeeMode=ed"
-    ]
-  },
-=======
   "fqbn_append": "PartitionScheme=zigbee,ZigbeeMode=ed",
->>>>>>> 8ce5f775
   "requires": [
     "CONFIG_SOC_IEEE802154_SUPPORTED=y"
   ]
