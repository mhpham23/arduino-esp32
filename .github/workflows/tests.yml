--- conflicted
+++ resolved
@@ -84,11 +84,7 @@
     strategy:
       matrix:
         type: ${{ fromJson(needs.gen-matrix.outputs.build-types) }}
-<<<<<<< HEAD
-        chip: ['esp32', 'esp32s2', 'esp32s3', 'esp32c3', 'esp32c6', 'esp32h2', 'esp32p4']
-=======
         chip: ${{ fromJson(needs.gen-matrix.outputs.targets) }}
->>>>>>> 9e643c08
     with:
       type: ${{ matrix.type }}
       chip: ${{ matrix.chip }}
@@ -105,11 +101,7 @@
       fail-fast: false
       matrix:
         type: ${{ fromJson(needs.gen-matrix.outputs.hw-types) }}
-<<<<<<< HEAD
-        chip: ['esp32', 'esp32s2', 'esp32s3', 'esp32c3', 'esp32c6', 'esp32h2', 'esp32p4']
-=======
         chip: ${{ fromJson(needs.gen-matrix.outputs.targets) }}
->>>>>>> 9e643c08
     with:
       type: ${{ matrix.type }}
       chip: ${{ matrix.chip }}
