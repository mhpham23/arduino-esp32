--- conflicted
+++ resolved
@@ -144,16 +144,6 @@
             fi
 
             # Default FQBN options if none were passed in the command line.
-<<<<<<< HEAD
-
-            esp32_opts="PSRAM=enabled${fqbn_append:+,$fqbn_append}"
-            esp32s2_opts="PSRAM=enabled${fqbn_append:+,$fqbn_append}"
-            esp32s3_opts="PSRAM=opi,USBMode=default${fqbn_append:+,$fqbn_append}"
-            esp32c3_opts="$fqbn_append"
-            esp32c6_opts="$fqbn_append"
-            esp32h2_opts="$fqbn_append"
-            esp32p4_opts="USBMode=default${fqbn_append:+,$fqbn_append}"
-=======
             # Replace any double commas with a single one and strip leading and
             # trailing commas.
 
@@ -163,7 +153,7 @@
             esp32c3_opts=$(echo "$debug_level,$fqbn_append" | sed 's/^,*//;s/,*$//;s/,\{2,\}/,/g')
             esp32c6_opts=$(echo "$debug_level,$fqbn_append" | sed 's/^,*//;s/,*$//;s/,\{2,\}/,/g')
             esp32h2_opts=$(echo "$debug_level,$fqbn_append" | sed 's/^,*//;s/,*$//;s/,\{2,\}/,/g')
->>>>>>> e99f1fdc
+            esp32p4_opts=$(echo "PSRAM=enabled,USBMode=default,$debug_level,$fqbn_append" | sed 's/^,*//;s/,*$//;s/,\{2,\}/,/g')
 
             # Select the common part of the FQBN based on the target.  The rest will be
             # appended depending on the passed options.
